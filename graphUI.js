const d3 = require("./libs/d3.js");
const Utils = require("./utils");
const StringSet = require("./stringSet.js");
const Purs = require('./purescript/output/Main/index.js');
var FileSaver = require("./libs/FileSaver.min.js");


module.exports = function GraphUI(graph) {
    ///////////////////////////////////
    //////// Explicit state

    var graphUI = this;
    graphUI.graph = graph;

    var mouseState = {
        "clickedNode": undefined,
        "drawingEdge": [],
        "mouseoverNode": undefined,
    };

    graphUI.background_origin = { "x": 0, "y": 0};
    graphUI.background_drag_enable = true;

    // Keyboard modes: normal, insert, visual
    graphUI.keyboardMode = "normal";


    ///////////////////////////////////
    //////// Constants
    graphUI.fadeSpeed = 150;
    graphUI.gridSize = 50;
    graphUI.scrollAmplifier = 30;
    graphUI.scrollTickPeriod = 50; // ms


    ///////////////////////////////////
    //////// D3

    graphUI.svg = d3.select("body").append("svg")
        .attr("width", screen.width)
        .attr("height", screen.height);
    graphUI.svg
        // Ctrl+click to create new unconnected node
        .on("mousedown", function () {
            if (d3.event.ctrlKey) {
                graphUI.graph.createNode(
                    d3.event.pageX - graphUI.background_origin.x,
                    d3.event.pageY - graphUI.background_origin.y,
                    StringSet.empty(),
                    StringSet.empty());
                graphUI.update();
            }
        })
        .datum(graphUI.background_origin)
        .call(d3.drag()
              .on("start", dragstarted_background)
              .on("drag", dragged_background)
              .on("end", dragended_background));

    // Use wheel events to turn on a periodic scroller,
    // as handling raw wheel events is really clunky for some reason
    // https://benmarshall.me/attaching-javascript-handlers-to-scroll-events/
    graphUI.currently_scrolling = false;
    graphUI.wheelEvent = {"deltaX": 0, "deltaY": 0};

    window.addEventListener("wheel", function (e) {
        graphUI.wheelEvent = e;
        graphUI.currently_scrolling = true;
    });

    window.setInterval( function() {
        if (graphUI.currently_scrolling) {
            graphUI.background_origin.x -= graphUI.wheelEvent.deltaX * graphUI.scrollAmplifier;
            graphUI.background_origin.y -= graphUI.wheelEvent.deltaY * graphUI.scrollAmplifier;
            graphUI.currently_scrolling = false;
            graphUI.update();
        }
    }, graphUI.scrollTickPeriod );


    // Define Z axis ordering of elements
    graphUI.svg.append("g").attr("id", "text");
    graphUI.svg.append("g").attr("id", "nodeHalos");
    graphUI.svg.append("g").attr("id", "edges");
    graphUI.svg.append("g").attr("id", "edgeBorders");
    graphUI.svg.append("g").attr("id", "nodes");
    graphUI.svg.append("g").attr("id", "nodeBorders");

    // Markers for arrowheads
    // Normal arrow
    graphUI.svg.append("defs").append("marker")
        .attr("id", "arrow")
        .attr("markerWidth", 10)
        .attr("markerHeight", 10)
        .attr("refX", 15)
        .attr("refY", 5)
        .attr("orient", "auto")
        .attr("markerUnits", "userSpaceOnUse")
        .append("path")
        .attr("d", "M0,0 L0,10 L8,5 z")
        .attr("fill", "#000");

    // For pointing to a group
    graphUI.svg.append("defs").append("marker")
        .attr("id", "arrow-to-group")
        .attr("markerWidth", 10)
        .attr("markerHeight", 10)
        .attr("refX", 19)
        .attr("refY", 5)
        .attr("orient", "auto")
        .attr("markerUnits", "userSpaceOnUse")
        .append("path")
        .attr("d", "M0,0 L0,10 L8,5 z")
        .attr("fill", "#000");

    // For the arrow being drawn (by dragging)
    graphUI.svg.append("defs").append("marker")
        .attr("id", "drawing-arrow")
        .attr("markerWidth", 10)
        .attr("markerHeight", 10)
        .attr("refX", 3)
        .attr("refY", 5)
        .attr("orient", "auto")
        .attr("markerUnits", "userSpaceOnUse")
        .append("path")
        .attr("d", "M0,0 L0,10 L8,5 z")
        .attr("fill", "#000");

    // Hidden file browse button for uploading files
    d3.select("body").append("input")
        .attr("type", "file")
        .on("change", function () {
            graphUI.processFile();
        })
        .style("display", "none");

    graphUI.updateEdges = function () {
        graphUI.svg.select("#edges").selectAll("line").filter(".edge")
            .data(graphUI.graph.getEdgeNodes(), function (edgeNode) {
                return Purs.computeEdgeId({"source": edgeNode.source.id, "target": edgeNode.target.id});
            })
            .join(
                enter => enter.append("line")
                    .classed("edge", true)
                    .attr("x1", edgeNode => edgeNode.source.x + graphUI.background_origin.x)
                    .attr("y1", edgeNode => edgeNode.source.y + graphUI.background_origin.y)
                    .attr("x2", edgeNode => edgeNode.target.x + graphUI.background_origin.x)
                    .attr("y2", edgeNode => edgeNode.target.y + graphUI.background_origin.y)
                    .classed("focused", edgeNode => Purs.computeEdgeId(
                        {"source": edgeNode.source.id, "target": edgeNode.target.id})
                             == Purs.fromFocus(graphUI.graph.focus))
                    .attr("marker-end", edgeNode => {
                        if (Utils.isEmptyObject(edgeNode.target.subgraphNodes)) {
                            return "url(#arrow)";
                        } else {
                            return "url(#arrow-to-group)";
                        }}),
                update => update
                    .attr("x1", edgeNode => edgeNode.source.x + graphUI.background_origin.x)
                    .attr("y1", edgeNode => edgeNode.source.y + graphUI.background_origin.y)
                    .attr("x2", edgeNode => edgeNode.target.x + graphUI.background_origin.x)
                    .attr("y2", edgeNode => edgeNode.target.y + graphUI.background_origin.y)
                    .classed("focused", edgeNode => Purs.computeEdgeId(
                        {"source": edgeNode.source.id, "target": edgeNode.target.id})
                            == Purs.fromFocus(graphUI.graph.focus))
                    .attr("marker-end", edgeNode => {
                        if (Utils.isEmptyObject(edgeNode.target.subgraphNodes)) {
                            return "url(#arrow)";
                        } else {
                            return "url(#arrow-to-group)";
                        }
                    })
            );
    };

    graphUI.updateEdgeBorders = function () {
        graphUI.svg.select("#edgeBorders").selectAll("line").filter(".edgeBorder")
            .data(graphUI.graph.getEdgeNodes(), function (edgeNode) {
                return Purs.computeEdgeId({"source": edgeNode.source.id, "target": edgeNode.target.id});
            })
            .join(
                enter => enter.append("line")
                    .classed("edgeBorder", true)
                    .attr("x1", edgeNodes => edgeNodes.source.x + graphUI.background_origin.x)
                    .attr("y1", edgeNodes => edgeNodes.source.y + graphUI.background_origin.y)
                    .attr("x2", edgeNodes => edgeNodes.target.x + graphUI.background_origin.x)
                    .attr("y2", edgeNodes => edgeNodes.target.y + graphUI.background_origin.y)
                    .attr("stroke-linecap", "butt")
                    .classed("focusGroup", edgeNode => Purs.edgeInFocusGroup(graphUI.graph.pursGraph)(
                        {"source": edgeNode.source.id, "target": edgeNode.target.id}))
                    .on("click", function(edgeNodes) {
                        graphUI.graph.focusOnEdge({"source": edgeNodes.source.id, "target": edgeNodes.target.id});
                        graphUI.update();
                    })
                    .on("mouseover", function (d) {
                        Utils.fadeIn(this, graphUI.fadeSpeed);
                    })
                    .on("mouseout", function (d) {
                        if (!d3.select(this).classed("grouped") && !d3.select(this).classed("focusGroup")) {
                            Utils.fadeOut(this, graphUI.fadeSpeed);
                        }
                    }),
                update => update
                    .attr("x1", edgeNodes => edgeNodes.source.x + graphUI.background_origin.x)
                    .attr("y1", edgeNodes => edgeNodes.source.y + graphUI.background_origin.y)
                    .attr("x2", edgeNodes => edgeNodes.target.x + graphUI.background_origin.x)
                    .attr("y2", edgeNodes => edgeNodes.target.y + graphUI.background_origin.y)
                    .classed("focusGroup", edgeNode => Purs.edgeInFocusGroup(graphUI.graph.pursGraph)(
                        {"source": edgeNode.source.id, "target": edgeNode.target.id}))
                    .each(function () {
                        if (d3.select(this).classed("focusGroup")) {
                            Utils.fadeIn(this, graphUI.fadeSpeed);
                        } else {
                            Utils.fadeOut(this, graphUI.fadeSpeed);
                        }
                    })
            );
    };

    graphUI.updateDrawingEdge = function () {
        graphUI.svg.select("#edges").selectAll("line").filter(".drawing")
            .data(mouseState.drawingEdge)
            .join(
                enter => enter.append("line")
                    .classed("drawing", true)
                    .attr("x1", d => d.source.x)
                    .attr("y1", d => d.source.y)
                    .attr("x2", d => d.target.x - graphUI.background_origin.x)
                    .attr("y2", d => d.target.y - graphUI.background_origin.y)
                    .attr("marker-end", "url(#drawing-arrow)"),
                update => update
                    .attr("x2", d => d.target.x - graphUI.background_origin.x)
                    .attr("y2", d => d.target.y - graphUI.background_origin.y)
            );
    };

    graphUI.updateText = function () {
        graphUI.svg.select("#text").selectAll("foreignObject")
            .data(Object.entries(graphUI.graph.nodes), d => d[0])
            .join(
                // lambda function was causing weird errors here :/
                function (enter) {
                    enter.append("foreignObject")
                    .attr("x", d => d[1].x + 20 + graphUI.background_origin.x)
                    .attr("y", d => d[1].y - 10 + graphUI.background_origin.y)
                    .attr("width", screen.width)
                    .attr("height", screen.height)
                    .append('xhtml:div')
                    .append('div')
                    .attr("contentEditable", true)
                    .each(function (d) {this.innerText = d[1].text})
                    .on("keyup", function (d) {
                        graphUI.graph.updateText(d[0], this.innerText);
                    });},
                update => update
                    .attr("x", d => d[1].x + 20 + graphUI.background_origin.x)
                    .attr("y", d => d[1].y - 10 + graphUI.background_origin.y)
                    .each(function (d) {
                        if (graphUI.keyboardMode == "insert" &&
                              d[0] == Purs.fromFocus(graphUI.graph.focus)) {
                            d3.select(this).select("div").select("div").node().focus();
                        } else {
                            d3.select(this).select("div").select("div").node().blur();
                        }
                    })
            );
    };

    graphUI.updateNodes = function () {
        graphUI.svg.select("#nodes").selectAll("circle").filter(".node")
            .data(Object.entries(graphUI.graph.nodes), d => d[0])
            .join(
                enter => enter.append("circle")
                    .attr("class", graphUI.keyboardMode)
                    .classed("node", true)
                    .attr("r", d => {
                        if (Object.keys(d[1].subgraphNodes).length > 0) {
                            return 12;
                        } else {
                            return 7;
                        }
                    })
                    .attr("cx", d => d[1].x + graphUI.background_origin.x)
                    .attr("cy", d => d[1].y + graphUI.background_origin.y)
                    .classed("focused", d => d[0] == Purs.fromFocus(graphUI.graph.focus)),
                update => update
                    .attr("class", graphUI.keyboardMode)
                    .classed("node", true)
                    .attr("cx", d => d[1].x + graphUI.background_origin.x)
                    .attr("cy", d => d[1].y + graphUI.background_origin.y)
                    .classed("focused", d => d[0] == Purs.fromFocus(graphUI.graph.focus))
            );
    };

    graphUI.updateNodeBorders = function () {
        borders = graphUI.svg.select("#nodeBorders").selectAll("circle").filter(".nodeBorder")
            .data(Object.entries(graphUI.graph.nodes), d => d[0] + d[1].x + d[1].y)
            .join(
                enter => enter.append("circle")
                    .classed("nodeBorder", true)
                    .attr("r", 28)
                    .attr("cx", d => d[1].x + graphUI.background_origin.x)
                    .attr("cy", d => d[1].y + graphUI.background_origin.y)
                    .classed("grouped", d => StringSet.isIn(d[0], graphUI.graph.highlighted))
                    .call(d3.drag()
                          .on("start", dragstarted_node)
                          .on("drag", dragged_node)
                          .on("end", dragended_node))
                    .on("mouseover", function (d) {
                        mouseState.mouseoverNode = d[0];
                        Utils.fadeIn(this, graphUI.fadeSpeed);
                    })
                    .on("mouseout", function (d) {
                        mouseState.mouseoverNode = undefined;
                        if (!d3.select(this).classed("grouped")) {
                            Utils.fadeOut(this, graphUI.fadeSpeed);
                        }
                    })
                    .each(function () {
                        if (d3.select(this).classed("grouped")) {
                            Utils.fadeIn(this, graphUI.fadeSpeed);
                        } else {
                            Utils.fadeOut(this, graphUI.fadeSpeed);
                        }
                    }),
                update => update
                    .attr("cx", d => d[1].x + graphUI.background_origin.x)
                    .attr("cy", d => d[1].y + graphUI.background_origin.y)
                    .classed("grouped", d => StringSet.isIn(d[0], graphUI.graph.highlighted))
                    .each(function () {
                        if (d3.select(this).classed("grouped")) {
                            Utils.fadeIn(this, graphUI.fadeSpeed);
                        } else {
                            Utils.fadeOut(this, graphUI.fadeSpeed);
                        }
                    })
            );
    };

    graphUI.updateNodeHalos = function () {
        graphUI.svg.select("#nodeHalos").selectAll("circle").filter(".halo")
            .data(Object.entries(graphUI.graph.nodes), d => d[0])
            .join(
                enter => enter.append("circle")
                    .classed("halo", true)
                    .attr("r", "40")
                    .attr("cx", d => d[1].x + graphUI.background_origin.x)
                    .attr("cy", d => d[1].y + graphUI.background_origin.y)
                    .on("mousedown", function (d) {
                        mouseState.clickedNode = d[0];
                    })
                    .on("mouseover", function (d) {
                        mouseState.mouseoverNode = d[0];
                        d3.select(this).classed("ready", false);
                        if (mouseState.clickedNode != undefined &&
                            mouseState.clickedNode != mouseState.mouseoverNode &&
                            !StringSet.isIn(d[0], graphUI.graph.nodes[mouseState.clickedNode].children)) {
                            d3.select(this).classed("ready", true);
                        }
                        Utils.fadeIn(this, graphUI.fadeSpeed);
                        graphUI.update();
                    })
                    .on("mouseout", function () {
                        mouseState.mouseoverNode = undefined;
                        Utils.fadeOut(this, graphUI.fadeSpeed);
                    })
                    .call(d3.drag()
                          .on("start", dragstarted_halo)
                          .on("drag", dragged_halo)
                          .on("end", dragended_halo)),
                update => update
                    .attr("cx", d => d[1].x + graphUI.background_origin.x)
                    .attr("cy", d => d[1].y + graphUI.background_origin.y)
            );
    };

    graphUI.update = function () {
        graphUI.graph.usePursGraph();

        graphUI.updateEdges();

        graphUI.updateEdgeBorders();

        graphUI.updateDrawingEdge();

        graphUI.updateText();

        graphUI.updateNodes();

        graphUI.updateNodeBorders();

        graphUI.updateNodeHalos();

        // Reset states
        graphUI.svg.on("mouseup", function () {
            mouseState.clickedNode = undefined;
            graphUI.update();
        });
    };

<<<<<<< HEAD
    // Prevent default events
    d3.select("body").on("keypress", function () {
        d3.event.preventDefault();
    });

    // Ctrl+click to create new unconnected node
    graphUI.svg.on("mousedown", function () {
        if (d3.event.ctrlKey) {
            graphUI.graph.createNode(d3.event.x, d3.event.y, StringSet.empty(), StringSet.empty());
=======
    function dragstarted_background(d) {
        if (d3.event.sourceEvent.ctrlKey) {
            graphUI.background_drag_enable = false;
        } else {
            graphUI.background_drag_enable = true;
            d3.select(this).style("pointer-events", "none");
>>>>>>> 2e460b0d
            graphUI.update();
        }
    }

    function dragged_background(d) {
        if (graphUI.background_drag_enable) {
            graphUI.background_origin.x = d3.event.x;
            graphUI.background_origin.y = d3.event.y;
            graphUI.update();
        }
    }

    function dragended_background(d) {
        d3.select(this).style("pointer-events", "all");
        graphUI.update();
    }

    function dragstarted_node(d) {
        d3.select(this).style("pointer-events", "none");
        graphUI.graph.focusOnNode(d[0]);
        graphUI.update();
    }

    function dragged_node(d) {
        graphUI.graph.moveNode(d[0], {
            "x": Math.floor((d3.event.x - graphUI.background_origin.x) / graphUI.gridSize) * graphUI.gridSize,
            "y": Math.floor((d3.event.y - graphUI.background_origin.y) / graphUI.gridSize) * graphUI.gridSize,
        });
        graphUI.update();
    }

    function dragended_node(d) {
        d3.select(this).style("pointer-events", "all");
        create_edge_if_possible();
        graphUI.update();
    }

    function dragstarted_halo(d) {
        d3.select(this).style("pointer-events", "none");
        mouseState.drawingEdge = [{"source": {"x": d[1].x + graphUI.background_origin.x,
                                              "y": d[1].y + graphUI.background_origin.y},
                                   "target": {"x": d3.event.x + graphUI.background_origin.x,
                                              "y": d3.event.y + graphUI.background_origin.y}}];
        graphUI.update();
    }

    function dragged_halo(d) {
        mouseState.drawingEdge = [{"source": {"x": d[1].x + graphUI.background_origin.x,
                                              "y": d[1].y + graphUI.background_origin.y},
                                   "target": {"x": d3.event.x + graphUI.background_origin.x,
                                              "y": d3.event.y + graphUI.background_origin.y}}];
        graphUI.update();
    }

    function dragended_halo(d) {
        d3.select(this).style("pointer-events", "all");
        create_edge_if_possible();
        mouseState.drawingEdge = [];
        graphUI.update();
        mouseState.clickedNode = undefined;
        d3.selectAll("*").classed("ready", false);
        graphUI.update();
    }

    function create_edge_if_possible() {
        if (mouseState.clickedNode != undefined &&
            mouseState.clickedNode != mouseState.mouseoverNode &&
            mouseState.mouseoverNode != undefined) {
            graphUI.graph.addEdge(mouseState.clickedNode, mouseState.mouseoverNode);
            graphUI.graph.focusOnNode(mouseState.mouseoverNode);
            mouseState.clickedNode = undefined;
            mouseState.mouseoverNode = undefined;
        };
    }

    graphUI.moveFocusDown = function () {
        focusNodeId = Purs.fromFocus(graphUI.graph.focus);
        node = graphUI.graph.nodes[focusNodeId];
        graphUI.graph.moveNode(focusNodeId, {
            "x": node.x,
            "y": node.y + graphUI.gridSize,
        });
    };

    graphUI.moveFocusUp = function () {
        focusNodeId = Purs.fromFocus(graphUI.graph.focus);
        node = graphUI.graph.nodes[focusNodeId];
        graphUI.graph.moveNode(focusNodeId, {
            "x": node.x,
            "y": node.y - graphUI.gridSize,
        });
    };

    graphUI.moveFocusLeft = function () {
        focusNodeId = Purs.fromFocus(graphUI.graph.focus);
        node = graphUI.graph.nodes[focusNodeId];
        graphUI.graph.moveNode(focusNodeId, {
            "x": node.x - graphUI.gridSize,
            "y": node.y,
        });
    };

    graphUI.moveFocusRight = function () {
        focusNodeId = Purs.fromFocus(graphUI.graph.focus);
        node = graphUI.graph.nodes[focusNodeId];
        graphUI.graph.moveNode(focusNodeId, {
            "x": node.x + graphUI.gridSize,
            "y": node.y,
        });
    };


    ///////////////////////////////////
    //////// Save/loading graph

    graphUI.saveGraph = function (graph) {
        title = Purs.fromMaybe("notitle")(Purs.graphTitle(graph.pursGraph));
        var blob = new Blob(
            [JSON.stringify(
                {"graph": Purs.graphToJSON(graph.pursGraph),
                 "metadata": {
                     "version": Purs.version,
                     "title": title,
                 }})
                ],
            {type: "application/JSON;charset=utf-8"});
        FileSaver.saveAs(blob, title + '_' + new Date().toISOString() + ".graph.json");
    };

    graphUI.loadGraph = function (savedGraphJSON) {
        // TODO: fix types n stuff to remove ".value0"
        graphJSON = JSON.parse(savedGraphJSON).graph;
        metadata = JSON.parse(savedGraphJSON).metadata;
        newGraph = Purs.graphFromJSON(graphJSON).value0;
        console.log('newgraph: ', newGraph);
        graphUI.graph.nodes = Utils.deepCopyObject(newGraph.nodes);
        graphUI.graph.focus = newGraph.focus;
        graphUI.graph.highlighted = newGraph.highlighted;
        console.log(graphUI.graph.highlighted);
        graphUI.graph.pursGraph = newGraph;
    };

    graphUI.loadFile = function() {
        Utils.simulateClickOn(document.querySelector('input[type=file]'));
    };

    graphUI.processFile = function () {
        var file    = document.querySelector('input[type=file]').files[0];
        var reader  = new FileReader();

        reader.addEventListener("load", function () {
            graphUI.loadGraph(reader.result);
            graphUI.update();
            console.log('after update nodes: ', graphUI.graph.nodes);
        }, false);

        if (file) {
            reader.readAsText(file);
        }
    };

    ///////////////////////////////////
    //////// Keyboard input

    d3.select("body").on("keydown", function () {
        //console.log(d3.event);
        //console.log(d3.event.key);
        if (d3.event.key in keybindings[graphUI.keyboardMode]) {
            keybindings[graphUI.keyboardMode][d3.event.key](graphUI.graph, d3.event);
            graphUI.update();
        }
    });

    function normalMode() {
        graphUI.keyboardMode = "normal";
    }

    function visualMode() {
        graphUI.graph.highlightFocus();
        graphUI.keyboardMode = "visual";
    }

    function insertMode() {
        d3.event.preventDefault();
        graphUI.keyboardMode = "insert";
    }

    function moveMode() {
        d3.event.preventDefault();
        graphUI.keyboardMode = "move";
    }

    var keybindings = {
        "normal": {
            "j": graph => graph.traverseDown(),
            "k": graph => graph.traverseUp(),
            "h": graph => graph.traverseLeft(),
            "l": function (graph) {
                if (d3.event.ctrlKey) {
                    graphUI.loadFile();
                } else {
                    graph.traverseRight();
                };
            },
            "o": function (graph, event) {
                if (d3.event.ctrlKey) {
                    event.preventDefault();
                    event.stopPropagation();
                    graphUI.background_origin.x = 0;
                    graphUI.background_origin.y = 0;
                } else {
                    graph.newChildOfFocus();
                };
            },
            "O": graph => graph.newParentOfFocus(),
            "x": graph => graph.removeFocused(),
            "Delete": graph => graph.removeFocused(),
            "s": function (graph, event) {
                if (d3.event.ctrlKey) {
                    event.preventDefault();
                    event.stopPropagation();
                    graphUI.saveGraph(graph);
                } else {
                    graph.toggleHighlightFocus();
                };
            },
            "Escape": graph => graph.clearHighlights(),
            "i": insertMode,
            "v": visualMode,
            "m": moveMode,
            " ": function (graph, event) {
                event.preventDefault();
                event.stopPropagation();
                graph.toggleGroupExpand();
            },
        },
        "insert": {
            "Escape": normalMode,
        },
        "visual": {
            "j": graph => graph.traverseDown().highlightFocus(),
            "k": graph => graph.traverseUp().highlightFocus(),
            "h": graph => graph.traverseLeft().highlightFocus(),
            "l": graph => graph.traverseRight().highlightFocus(),
            "s": graph => graph.toggleHighlightFocus(),
            "Delete": graph => graph.removeFocused(),
            "Escape": normalMode,
            " ": graph => graph.toggleGroupExpand,
        },
        "move": {
            "j": graph => graphUI.moveFocusDown(),
            "k": graph => graphUI.moveFocusUp(),
            "h": graph => graphUI.moveFocusLeft(),
            "l": graph => graphUI.moveFocusRight(),
            "Escape": normalMode,
            "s": normalMode,
            "m": normalMode,
        },
    };
};<|MERGE_RESOLUTION|>--- conflicted
+++ resolved
@@ -398,24 +398,12 @@
         });
     };
 
-<<<<<<< HEAD
-    // Prevent default events
-    d3.select("body").on("keypress", function () {
-        d3.event.preventDefault();
-    });
-
-    // Ctrl+click to create new unconnected node
-    graphUI.svg.on("mousedown", function () {
-        if (d3.event.ctrlKey) {
-            graphUI.graph.createNode(d3.event.x, d3.event.y, StringSet.empty(), StringSet.empty());
-=======
     function dragstarted_background(d) {
         if (d3.event.sourceEvent.ctrlKey) {
             graphUI.background_drag_enable = false;
         } else {
             graphUI.background_drag_enable = true;
             d3.select(this).style("pointer-events", "none");
->>>>>>> 2e460b0d
             graphUI.update();
         }
     }
